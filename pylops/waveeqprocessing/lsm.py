--- conflicted
+++ resolved
@@ -96,19 +96,11 @@
 
         # compute grid
         if ndims == 2:
-<<<<<<< HEAD
             X, Z = np.meshgrid(x, z, indexing='ij')
             X, Z = X.ravel(), Z.ravel()
         else:
             Y, X, Z = np.meshgrid(y, x, z, indexing='ij')
             Y, X, Z = Y.ravel(), X.ravel(), Z.ravel()
-=======
-            X, Z = np.meshgrid(x, z, indexing="ij")
-            X, Z = X.flatten(), Z.flatten()
-        else:
-            Y, X, Z = np.meshgrid(y, x, z, indexing="ij")
-            Y, X, Z = Y.flatten(), X.flatten(), Z.flatten()
->>>>>>> 7b0f5d04
 
         dist_srcs2 = np.zeros((ny * nx * nz, ns))
         dist_recs2 = np.zeros((ny * nx * nz, nr))
