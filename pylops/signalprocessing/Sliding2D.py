import logging

import numpy as np

from pylops.basicoperators import BlockDiag, Diagonal, HStack, Restriction
from pylops.utils.tapers import taper2d

logging.basicConfig(format="%(levelname)s: %(message)s", level=logging.WARNING)


def _slidingsteps(ntr, nwin, nover):
    """Identify sliding window initial and end points given overall
    trace length, window length and overlap

    Parameters
    ----------
    ntr : :obj:`int`
        Number of samples in trace
    nwin : :obj:`int`
        Number of samples of window
    nover : :obj:`int`
        Number of samples of overlapping part of window

    Returns
    -------
    starts : :obj:`np.ndarray`
        Start indices
    ends : :obj:`np.ndarray`
        End indices

    """
    if nwin > ntr:
        raise ValueError("nwin=%d is bigger than ntr=%d..." % (nwin, ntr))
    step = nwin - nover
    starts = np.arange(0, ntr - nwin + 1, step, dtype=int)
    ends = starts + nwin
    return starts, ends


def Sliding2D(Op, dims, dimsd, nwin, nover, tapertype="hanning", design=False):
    """2D Sliding transform operator.

    Apply a transform operator ``Op`` repeatedly to slices of the model
    vector in forward mode and slices of the data vector in adjoint mode.
    More specifically, in forward mode the model vector is divided into
    slices, each slice is transformed, and slices are then recombined in a
    sliding window fashion. Both model and data are internally reshaped and
    interpreted as 2-dimensional arrays: each slice contains a portion
    of the array in the first dimension (and the entire second dimension).

    This operator can be used to perform local, overlapping transforms (e.g.,
    :obj:`pylops.signalprocessing.FFT2D`
    or :obj:`pylops.signalprocessing.Radon2D`) on 2-dimensional arrays.

    .. note:: The shape of the model has to be consistent with
       the number of windows for this operator not to return an error. As the
       number of windows depends directly on the choice of ``nwin`` and
       ``nover``, it is recommended to use ``design=True`` if unsure about the
       choice ``dims`` and use the number of windows printed on screen to
       define such input parameter.

    .. warning:: Depending on the choice of `nwin` and `nover` as well as the
       size of the data, sliding windows may not cover the entire first dimension.
       The start and end indices of each window can be displayed using
       ``design=True`` while defining the best sliding window approach.

    Parameters
    ----------
    Op : :obj:`pylops.LinearOperator`
        Transform operator
    dims : :obj:`tuple`
        Shape of 2-dimensional model. Note that ``dims[0]`` should be multiple
        of the model size of the transform in the first dimension
    dimsd : :obj:`tuple`
        Shape of 2-dimensional data
    nwin : :obj:`int`
        Number of samples of window
    nover : :obj:`int`
        Number of samples of overlapping part of window
    tapertype : :obj:`str`, optional
        Type of taper (``hanning``, ``cosine``, ``cosinesquare`` or ``None``)
    design : :obj:`bool`, optional
        Print number of sliding window (``True``) or not (``False``)

    Returns
    -------
    Sop : :obj:`pylops.LinearOperator`
        Sliding operator

    Raises
    ------
    ValueError
        Identified number of windows is not consistent with provided model
        shape (``dims``).

    """
    # model windows
    mwin_ins, mwin_ends = _slidingsteps(dims[0], Op.shape[1] // dims[1], 0)
    # data windows
    dwin_ins, dwin_ends = _slidingsteps(dimsd[0], nwin, nover)
    nwins = len(dwin_ins)

    # create tapers
    if tapertype is not None:
        tap = taper2d(dimsd[1], nwin, nover, tapertype=tapertype)
        tapin = tap.copy()
        tapin[:nover] = 1
        tapend = tap.copy()
        tapend[-nover:] = 1
        taps = {}
        taps[0] = tapin
        for i in range(1, nwins - 1):
            taps[i] = tap
        taps[nwins - 1] = tapend

    # check that identified number of windows agrees with mode size
    if design:
        logging.warning("%d windows required...", nwins)
        logging.warning("model wins - start:%s, end:%s", str(mwin_ins), str(mwin_ends))
        logging.warning("data wins - start:%s, end:%s", str(dwin_ins), str(dwin_ends))
    if nwins * Op.shape[1] // dims[1] != dims[0]:
        raise ValueError(
            "Model shape (dims=%s) is not consistent with chosen "
            "number of windows. Choose dims[0]=%d for the "
            "operator to work with estimated number of windows, "
            "or create the operator with design=True to find "
            "out the optimal number of windows for the current "
            "model size..." % (str(dims), nwins * Op.shape[1] // dims[1])
        )
    # transform to apply
    if tapertype is None:
        OOp = BlockDiag([Op for _ in range(nwins)])
    else:
        OOp = BlockDiag([Diagonal(taps[itap].ravel()) * Op for itap in range(nwins)])

    combining = HStack(
        [
<<<<<<< HEAD
            Restriction(np.prod(dimsd), range(win_in, win_end), dims=dimsd, axis=0).H
=======
            Restriction(
                np.prod(dimsd), range(win_in, win_end), dims=dimsd, dtype=Op.dtype
            ).H
>>>>>>> 76c36047
            for win_in, win_end in zip(dwin_ins, dwin_ends)
        ]
    )
    Sop = combining * OOp
    return Sop<|MERGE_RESOLUTION|>--- conflicted
+++ resolved
@@ -135,13 +135,9 @@
 
     combining = HStack(
         [
-<<<<<<< HEAD
-            Restriction(np.prod(dimsd), range(win_in, win_end), dims=dimsd, axis=0).H
-=======
             Restriction(
-                np.prod(dimsd), range(win_in, win_end), dims=dimsd, dtype=Op.dtype
+                np.prod(dimsd), range(win_in, win_end), dims=dimsd, axis=0, dtype=Op.dtype
             ).H
->>>>>>> 76c36047
             for win_in, win_end in zip(dwin_ins, dwin_ends)
         ]
     )
