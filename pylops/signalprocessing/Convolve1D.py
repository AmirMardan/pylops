import warnings

import numpy as np
from numpy.core.multiarray import normalize_axis_index

from pylops import LinearOperator
from pylops.utils._internal import _value_or_list_like_to_array
from pylops.utils.backend import (
    get_convolve,
    get_fftconvolve,
    get_oaconvolve,
    to_cupy_conditional,
)


def _choose_convfunc(x, method, dims):
    """Choose convolution function

    Choose and return the function handle to be used for convolution
    """
    if dims is None:
        if method is None:
            method = "direct"
        if method not in ("direct", "fft"):
            raise NotImplementedError("method must be direct or fft")
        convfunc = get_convolve(x)
    else:
        if method is None:
            method = "fft"
        if method == "fft":
            convfunc = get_fftconvolve(x)
        elif method == "overlapadd":
            convfunc = get_oaconvolve(x)
        else:
            raise NotImplementedError("method must be fft or overlapadd")
    return convfunc, method


class Convolve1D(LinearOperator):
    r"""1D convolution operator.

    Apply one-dimensional convolution with a compact filter to model (and data)
    along an ``axis`` of a multi-dimensional array.

    Parameters
    ----------
    dims : :obj:`list` or :obj:`int`
        Number of samples for each dimension
    h : :obj:`numpy.ndarray`
        1d compact filter to be convolved to input signal
    offset : :obj:`int`
        Index of the center of the compact filter
<<<<<<< HEAD
    dims : :obj:`tuple`
        Number of samples for each dimension
        (``None`` if only one dimension is available)
    axis : :obj:`int`, optional
        .. versionadded:: 2.0.0

        Axis along which convolution is applied
=======
>>>>>>> d7130c5d
    dir : :obj:`int`, optional

        .. deprecated:: 2.0.0
            Use ``axis`` instead. Note that the default for ``axis`` is -1
            instead of 0 which was the default for ``dir``.

    method : :obj:`str`, optional
        Method used to calculate the convolution (``direct``, ``fft``,
        or ``overlapadd``). Note that only ``direct`` and ``fft`` are allowed
        when ``dims=None``, whilst ``fft`` and ``overlapadd`` are allowed
        when ``dims`` is provided.
    dtype : :obj:`str`, optional
        Type of elements in input array.

    Attributes
    ----------
    shape : :obj:`tuple`
        Operator shape
    explicit : :obj:`bool`
        Operator contains a matrix that can be solved
        explicitly (``True``) or not (``False``)

    Raises
    ------
    ValueError
        If ``offset`` is bigger than ``len(h) - 1``
    NotImplementedError
        If ``method`` provided is not allowed

    Notes
    -----
    The Convolve1D operator applies convolution between the input signal
    :math:`x(t)` and a compact filter kernel :math:`h(t)` in forward model:

    .. math::
        y(t) = \int\limits_{-\infty}^{\infty} h(t-\tau) x(\tau) \,\mathrm{d}\tau

    This operation can be discretized as follows

    .. math::
        y[n] = \sum_{m=-\infty}^{\infty} h[n-m] x[m]

    as well as performed in the frequency domain.

    .. math::
        Y(f) = \mathscr{F} (h(t)) * \mathscr{F} (x(t))

    Convolve1D operator uses :py:func:`scipy.signal.convolve` that
    automatically chooses the best domain for the operation to be carried out
    for one dimensional inputs. The fft implementation
    :py:func:`scipy.signal.fftconvolve` is however enforced for signals in
    2 or more dimensions as this routine efficently operates on
    multi-dimensional arrays.

    As the adjoint of convolution is correlation, Convolve1D operator applies
    correlation in the adjoint mode.

    In time domain:

    .. math::
        x(t) = \int\limits_{-\infty}^{\infty} h(t+\tau) x(\tau) \,\mathrm{d}\tau

    or in frequency domain:

    .. math::
        y(t) = \mathscr{F}^{-1} (H(f)^* * X(f))

    """

<<<<<<< HEAD
    def __init__(
        self, N, h, offset=0, dims=None, axis=-1, dir=None, dtype="float64", method=None
    ):
=======
    def __init__(self, dims, h, offset=0, dir=0, dtype="float64", method=None):
        self.dims = _value_or_list_like_to_array(dims)
        self.dir = dir

>>>>>>> d7130c5d
        if offset > len(h) - 1:
            raise ValueError("offset must be smaller than len(h) - 1")
        self.h = h
        self.hstar = np.flip(self.h, axis=-1)
        self.nh = len(h)
        self.offset = 2 * (self.nh // 2 - int(offset))
        if self.nh % 2 == 0:
            self.offset -= 1
        if self.offset != 0:
            self.h = np.pad(
                self.h,
                (
                    self.offset if self.offset > 0 else 0,
                    -self.offset if self.offset < 0 else 0,
                ),
                mode="constant",
            )
        self.hstar = np.flip(self.h, axis=-1)
        self.dimsorig = dims
<<<<<<< HEAD
        if dir is not None:
            warnings.warn(
                "dir will be deprecated in version 2.0.0, use axis instead.",
                category=DeprecationWarning,
                stacklevel=2,
            )
            axis = dir
        if dims is not None:
            # add dimensions to filter to match dimensions of model and data
            hdims = [1] * len(dims)
            hdims[axis] = len(self.h)
            self.h = self.h.reshape(hdims)
            self.hstar = self.hstar.reshape(hdims)
        if dims is None:
            self.dims = np.array([N, 1])
            self.reshape = False
        else:
            if np.prod(dims) != N:
                raise ValueError("product of dims must equal N!")
            else:
                self.dims = np.array(dims)
                self.reshape = True
        self.axis = normalize_axis_index(axis, len(self.dims))
=======

        # add dimensions to filter to match dimensions of model and data
        hdims = np.ones(len(self.dims), dtype=int)
        hdims[self.dir] = len(self.h)
        self.h = self.h.reshape(hdims)
        self.hstar = self.hstar.reshape(hdims)
>>>>>>> d7130c5d

        # choose method and function handle
        self.convfunc, self.method = _choose_convfunc(h, method, self.dimsorig)
        self.shape = (np.prod(self.dims), np.prod(self.dims))
        self.dtype = np.dtype(dtype)
        self.explicit = False

    def _matvec(self, x):
        if type(self.h) != type(x):
            self.h = to_cupy_conditional(x, self.h)
            self.convfunc, self.method = _choose_convfunc(
                self.h, self.method, self.dimsorig
            )
        x = np.reshape(x, self.dims)
        y = self.convfunc(x, self.h, mode="same")
        y = y.ravel()
        return y

    def _rmatvec(self, x):
        if type(self.hstar) != type(x):
            self.hstar = to_cupy_conditional(x, self.hstar)
            self.convfunc, self.method = _choose_convfunc(
                self.hstar, self.method, self.dimsorig
            )
        x = np.reshape(x, self.dims)
        y = self.convfunc(x, self.hstar, mode="same")
        y = y.ravel()
        return y<|MERGE_RESOLUTION|>--- conflicted
+++ resolved
@@ -50,16 +50,10 @@
         1d compact filter to be convolved to input signal
     offset : :obj:`int`
         Index of the center of the compact filter
-<<<<<<< HEAD
-    dims : :obj:`tuple`
-        Number of samples for each dimension
-        (``None`` if only one dimension is available)
     axis : :obj:`int`, optional
         .. versionadded:: 2.0.0
 
         Axis along which convolution is applied
-=======
->>>>>>> d7130c5d
     dir : :obj:`int`, optional
 
         .. deprecated:: 2.0.0
@@ -129,16 +123,20 @@
 
     """
 
-<<<<<<< HEAD
     def __init__(
-        self, N, h, offset=0, dims=None, axis=-1, dir=None, dtype="float64", method=None
+        self, dims, h, offset=0, axis=-1, dir=None, dtype="float64", method=None
     ):
-=======
-    def __init__(self, dims, h, offset=0, dir=0, dtype="float64", method=None):
+        if dir is not None:
+            warnings.warn(
+                "dir will be deprecated in version 2.0.0, use axis instead.",
+                category=DeprecationWarning,
+                stacklevel=2,
+            )
+            axis = dir
+
         self.dims = _value_or_list_like_to_array(dims)
-        self.dir = dir
+        self.axis = axis
 
->>>>>>> d7130c5d
         if offset > len(h) - 1:
             raise ValueError("offset must be smaller than len(h) - 1")
         self.h = h
@@ -158,38 +156,12 @@
             )
         self.hstar = np.flip(self.h, axis=-1)
         self.dimsorig = dims
-<<<<<<< HEAD
-        if dir is not None:
-            warnings.warn(
-                "dir will be deprecated in version 2.0.0, use axis instead.",
-                category=DeprecationWarning,
-                stacklevel=2,
-            )
-            axis = dir
-        if dims is not None:
-            # add dimensions to filter to match dimensions of model and data
-            hdims = [1] * len(dims)
-            hdims[axis] = len(self.h)
-            self.h = self.h.reshape(hdims)
-            self.hstar = self.hstar.reshape(hdims)
-        if dims is None:
-            self.dims = np.array([N, 1])
-            self.reshape = False
-        else:
-            if np.prod(dims) != N:
-                raise ValueError("product of dims must equal N!")
-            else:
-                self.dims = np.array(dims)
-                self.reshape = True
-        self.axis = normalize_axis_index(axis, len(self.dims))
-=======
 
         # add dimensions to filter to match dimensions of model and data
         hdims = np.ones(len(self.dims), dtype=int)
-        hdims[self.dir] = len(self.h)
+        hdims[self.axis] = len(self.h)
         self.h = self.h.reshape(hdims)
         self.hstar = self.hstar.reshape(hdims)
->>>>>>> d7130c5d
 
         # choose method and function handle
         self.convfunc, self.method = _choose_convfunc(h, method, self.dimsorig)
