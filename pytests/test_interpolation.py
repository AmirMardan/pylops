--- conflicted
+++ resolved
@@ -140,12 +140,7 @@
     Iop, _ = Interp(
         (par["nx"], par["nt"]),
         iava,
-<<<<<<< HEAD
-        dims=(par["nx"], par["nt"]),
         axis=0,
-=======
-        dir=0,
->>>>>>> d7130c5d
         kind=par["kind"],
         dtype=par["dtype"],
     )
@@ -160,12 +155,7 @@
     Idecop, _ = Interp(
         (par["nx"], par["nt"]),
         iava + 0.3,
-<<<<<<< HEAD
-        dims=(par["nx"], par["nt"]),
         axis=0,
-=======
-        dir=0,
->>>>>>> d7130c5d
         kind=par["kind"],
         dtype=par["dtype"],
     )
@@ -178,12 +168,7 @@
         _, _ = Interp(
             (par["nx"], par["nt"]),
             iava_rep + 0.3,
-<<<<<<< HEAD
-            dims=(par["nx"], par["nt"]),
             axis=0,
-=======
-            dir=0,
->>>>>>> d7130c5d
             kind=par["kind"],
             dtype=par["dtype"],
         )
@@ -203,12 +188,7 @@
     Iop, _ = Interp(
         (par["nx"], par["nt"]),
         iava,
-<<<<<<< HEAD
-        dims=(par["nx"], par["nt"]),
         axis=1,
-=======
-        dir=1,
->>>>>>> d7130c5d
         kind=par["kind"],
         dtype=par["dtype"],
     )
@@ -223,12 +203,7 @@
     Idecop, _ = Interp(
         (par["nx"], par["nt"]),
         iava + 0.3,
-<<<<<<< HEAD
-        dims=(par["nx"], par["nt"]),
         axis=1,
-=======
-        dir=1,
->>>>>>> d7130c5d
         kind=par["kind"],
         dtype=par["dtype"],
     )
@@ -263,12 +238,7 @@
     Iop, _ = Interp(
         (par["ny"], par["nx"], par["nt"]),
         iava,
-<<<<<<< HEAD
-        dims=(par["ny"], par["nx"], par["nt"]),
         axis=0,
-=======
-        dir=0,
->>>>>>> d7130c5d
         kind=par["kind"],
         dtype=par["dtype"],
     )
@@ -283,12 +253,7 @@
     Idecop, _ = Interp(
         (par["ny"], par["nx"], par["nt"]),
         iava + 0.3,
-<<<<<<< HEAD
-        dims=(par["ny"], par["nx"], par["nt"]),
         axis=0,
-=======
-        dir=0,
->>>>>>> d7130c5d
         kind=par["kind"],
         dtype=par["dtype"],
     )
@@ -307,12 +272,7 @@
         _, _ = Interp(
             (par["ny"], par["nx"], par["nt"]),
             iava_rep + 0.3,
-<<<<<<< HEAD
-            dims=(par["ny"], par["nx"], par["nt"]),
             axis=0,
-=======
-            dir=0,
->>>>>>> d7130c5d
             kind=par["kind"],
             dtype=par["dtype"],
         )
@@ -332,12 +292,7 @@
     Iop, _ = Interp(
         (par["ny"], par["nx"], par["nt"]),
         iava,
-<<<<<<< HEAD
-        dims=(par["ny"], par["nx"], par["nt"]),
         axis=1,
-=======
-        dir=1,
->>>>>>> d7130c5d
         kind=par["kind"],
         dtype=par["dtype"],
     )
@@ -352,12 +307,7 @@
     Idecop, _ = Interp(
         (par["ny"], par["nx"], par["nt"]),
         iava + 0.3,
-<<<<<<< HEAD
-        dims=(par["ny"], par["nx"], par["nt"]),
         axis=1,
-=======
-        dir=1,
->>>>>>> d7130c5d
         kind=par["kind"],
         dtype=par["dtype"],
     )
@@ -383,12 +333,7 @@
     Iop, _ = Interp(
         (par["ny"], par["nx"], par["nt"]),
         iava,
-<<<<<<< HEAD
-        dims=(par["ny"], par["nx"], par["nt"]),
         axis=2,
-=======
-        dir=2,
->>>>>>> d7130c5d
         kind=par["kind"],
         dtype=par["dtype"],
     )
@@ -403,12 +348,7 @@
     Idecop, _ = Interp(
         (par["ny"], par["nx"], par["nt"]),
         iava + 0.3,
-<<<<<<< HEAD
-        dims=(par["ny"], par["nx"], par["nt"]),
         axis=2,
-=======
-        dir=2,
->>>>>>> d7130c5d
         kind=par["kind"],
         dtype=par["dtype"],
     )
